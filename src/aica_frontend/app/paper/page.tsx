
'use client';

import { motion } from 'framer-motion';
import { Navbar } from '@/components/Navbar';
import Footer from '@/components/Footer';
import { Card, CardContent, CardHeader, CardTitle } from '@/components/ui/card';
import Image from 'next/image';
<<<<<<< HEAD
import { FileText, Download, Calendar, Users } from 'lucide-react';
import React, { useState } from 'react';
=======
import { FileText, Download, Calendar, Users, BookOpen, Target, Eye } from 'lucide-react';
import React from 'react';
>>>>>>> 2b98198b

  
/*******  3ef966da-43fe-4a54-9a03-4f530f574d3b  *******/
export default function PaperPage() {
  const [showPDF, setShowPDF] = useState(false);
  
  const paperData = {
    title: "AICA: AI-Powered Career Assistant for Skills-Based Job Matching",
    authors: ["Gamboa, A.F.",  "Hidalgo, J.", "Mahandog, H.M.", "Santia, N.E."],
    abstract: "This paper presents AICA (AI Career Assistant), an innovative platform that leverages artificial intelligence to revolutionize job matching by focusing on skills compatibility rather than traditional keyword matching. The system employs advanced NLP techniques, including semantic analysis and skill extraction algorithms, to create comprehensive skill profiles from both job descriptions and candidate resumes. Our approach demonstrates significant improvements in matching accuracy, reducing time-to-hire by 40% and increasing candidate-job fit satisfaction scores by 65%. The platform addresses critical gaps in current recruitment systems by providing personalized career guidance, skill gap analysis, and targeted learning recommendations.",
    keywords: ["Artificial Intelligence", "Natural Language Processing", "Job Matching", "Skills Assessment", "Career Guidance"],
    publicationDate: "December 2024",
    conference: "International Conference on AI Applications",
    paperUrl: "#",
    downloadUrl: "#"
  };

  return (
    <div className="relative min-h-screen bg-gradient-to-b from-slate-50 to-slate-100 dark:from-slate-900 dark:to-slate-800">
      <Navbar />
      
      {/* Background decorative elements */}
      <div className="absolute inset-0 -z-10 overflow-hidden">
        <div className="absolute left-1/4 top-1/4 h-64 w-64 rounded-full bg-gradient-to-br from-blue-400/20 to-purple-400/20 blur-3xl"></div>
        <div className="absolute right-1/4 top-1/3 h-48 w-48 rounded-full bg-gradient-to-br from-green-400/20 to-cyan-400/20 blur-3xl"></div>
        <div className="absolute bottom-1/4 left-1/3 h-56 w-56 rounded-full bg-gradient-to-br from-pink-400/20 to-orange-400/20 blur-3xl"></div>
      </div>
      
      <div className="container mx-auto px-4 py-16 md:py-24">
        {/* Hero Section */}
        <motion.div
          initial={{ opacity: 0, y: 20 }}
          animate={{ opacity: 1, y: 0 }}
          transition={{ duration: 0.6 }}
          className="mx-auto max-w-4xl text-center mb-16 md:mb-20"
        >
          <motion.h1 
            initial={{ opacity: 0, y: -20 }}
            animate={{ opacity: 1, y: 0 }}
            transition={{ duration: 0.8 }}
            className="text-4xl md:text-5xl lg:text-6xl font-bold tracking-tight text-slate-800 dark:text-slate-100 mb-6"
          >
            <div className="flex justify-center mb-6">
              <Image
                src="/aica-square-color.png"
                alt="AICA Logo"
                width={100} 
                height={100}
                className="object-contain"
                priority
              />
            </div>
            Research{' '}
            <span className="bg-gradient-to-r from-blue-600 to-purple-600 bg-clip-text text-transparent">
              Paper
            </span>
          </motion.h1>
          
          <motion.p
            initial={{ opacity: 0 }}
            animate={{ opacity: 1 }}
            transition={{ duration: 0.8, delay: 0.2 }}
            className="text-lg md:text-xl text-slate-600 dark:text-slate-300 max-w-3xl mx-auto leading-relaxed"
          >
            AICA: AI-Powered Career Assistant for Skills-Based Job Matching
          </motion.p>
        </motion.div>

        {/* Paper Header Card */}
        <motion.div
          initial={{ opacity: 0, y: 20 }}
          animate={{ opacity: 1, y: 0 }}
          transition={{ duration: 0.5, delay: 0.3 }}
          className="max-w-5xl mx-auto mb-12"
        >
          <Card className="border-0 bg-white/80 dark:bg-slate-800/80 backdrop-blur-sm shadow-xl">
            <CardHeader>
              <CardTitle className="text-3xl md:text-4xl font-bold text-slate-800 dark:text-slate-100 mb-4">
                {paperData.title}
              </CardTitle>
              <div className="text-lg text-slate-600 dark:text-slate-300 mb-4">
                {paperData.authors.join(", ")}
              </div>
              <div className="flex flex-wrap items-center gap-6 text-sm text-slate-500 dark:text-slate-400">
                <span className="flex items-center gap-2">
                  <Calendar className="h-4 w-4" />
                  {paperData.publicationDate}
                </span>
                <span className="flex items-center gap-2">
                  <Users className="h-4 w-4" />
                  {paperData.conference}
                </span>
              </div>
            </CardHeader>
            <CardContent>
              <div className="flex gap-3">
                <motion.button
                  onClick={() => setShowPDF(!showPDF)}
                  whileHover={{ scale: 1.02 }}
                  whileTap={{ scale: 0.98 }}
                  className="inline-flex items-center px-5 py-2.5 bg-gradient-to-r from-blue-50 to-purple-50 dark:from-blue-900/20 dark:to-purple-900/20 text-blue-700 dark:text-blue-300 rounded-full text-sm font-medium border border-blue-100 dark:border-blue-800/30 transition-all duration-200"
                >
                  <FileText className="h-4 w-4 mr-2" />
                  {showPDF ? 'Hide PDF' : 'View PDF'}
                </motion.button>
                <motion.a
                  href="/aica-research-paper.pdf"
                  download="AICA-Research-Paper.pdf"
                  whileHover={{ scale: 1.02 }}
                  whileTap={{ scale: 0.98 }}
                  className="inline-flex items-center px-5 py-2.5 bg-gradient-to-r from-blue-50 to-purple-50 dark:from-blue-900/20 dark:to-purple-900/20 text-blue-700 dark:text-blue-300 rounded-full text-sm font-medium border border-blue-100 dark:border-blue-800/30 transition-all duration-200"
                >
                  <Download className="h-4 w-4 mr-2" />
                  Download PDF
                </motion.a>
              </div>
            </CardContent>
          </Card>
        </motion.div>

        {/* PDF Viewer Section */}
        {showPDF && (
          <motion.div
            initial={{ opacity: 0, y: 20 }}
            animate={{ opacity: 1, y: 0 }}
            transition={{ duration: 0.5 }}
            className="max-w-6xl mx-auto mb-12"
          >
            <Card className="border-0 bg-white/80 dark:bg-slate-800/80 backdrop-blur-sm shadow-xl">
              <CardHeader>
                <CardTitle className="text-2xl font-bold text-slate-800 dark:text-slate-100">
                  PDF Viewer
                </CardTitle>
              </CardHeader>
              <CardContent>
                <div className="relative w-full" style={{ height: '800px' }}>
                  <iframe
                    src="/aica-research-paper.pdf"
                    className="w-full h-full rounded-lg border border-slate-200 dark:border-slate-700"
                    title="AICA Research Paper"
                  />
                </div>
                <p className="text-sm text-slate-500 dark:text-slate-400 mt-4 text-center">
                  Use the controls above to navigate through the document
                </p>
              </CardContent>
            </Card>
          </motion.div>
        )}

        {/* Abstract Section */}
        <motion.section
          initial={{ opacity: 0, y: 20 }}
          animate={{ opacity: 1, y: 0 }}
          transition={{ duration: 0.5, delay: 0.4 }}
          className="max-w-5xl mx-auto mb-12"
        >
          <div className="space-y-8">
            <div className="flex items-center gap-4">
              <Image
                src="/aica-square-black-color.png"
                alt="AICA Icon"
                width={30}
                height={30}
                className="object-contain opacity-80"
                priority
              />
              <h2 className="text-2xl md:text-3xl font-bold text-slate-800 dark:text-slate-100">
                Abstract
              </h2>
            </div>
            
            <div className="space-y-6">
              <p className="text-lg leading-relaxed text-slate-600 dark:text-slate-300 max-w-5xl text-justify">
                {paperData.abstract}
              </p>
              
              <div>
                <h4 className="font-semibold text-slate-700 dark:text-slate-200 mb-3">Keywords:</h4>
                <div className="flex flex-wrap gap-2">
                  {paperData.keywords.map((keyword, index) => (
                    <motion.span
                      key={keyword}
                      initial={{ opacity: 0, scale: 0.8 }}
                      animate={{ opacity: 1, scale: 1 }}
                      transition={{ duration: 0.3, delay: 0.5 + index * 0.1 }}
                      className="px-3 py-1 bg-gradient-to-r from-blue-50 to-purple-50 dark:from-blue-900/20 dark:to-purple-900/20 text-blue-700 dark:text-blue-300 rounded-full text-sm font-medium border border-blue-100 dark:border-blue-800/30"
                    >
                      {keyword}
                    </motion.span>
                  ))}
                </div>
              </div>
            </div>
          </div>
        </motion.section>

        {/* Citation Section */}
        <motion.section
          initial={{ opacity: 0, y: 20 }}
          animate={{ opacity: 1, y: 0 }}
          transition={{ duration: 0.5, delay: 0.9 }}
          className="max-w-5xl mx-auto mb-12"
        >
          <div className="space-y-8">
            <div className="flex items-center gap-4">
              <Image
                src="/aica-square-black-color.png"
                alt="AICA Icon"
                width={30}
                height={30}
                className="object-contain opacity-80"
                priority
              />
              <h2 className="text-2xl md:text-3xl font-bold text-slate-800 dark:text-slate-100">
                Citation
              </h2>
            </div>
            
            <div className="space-y-6">
              <p className="text-lg leading-relaxed text-slate-600 dark:text-slate-300 max-w-5xl text-justify">
                Gamayon, A. R. A., Chua, H. B., Calamba, N., & Cantil, J. (2024). 
                <em> AICA: AI-Powered Career Assistant for Skills-Based Job Matching</em>. 
                International Conference on AI Applications, December 2024.
              </p>
            </div>
          </div>
        </motion.section>

        {/* Footer Section */}
        <motion.footer
          initial={{ opacity: 0, y: 20 }}
          animate={{ opacity: 1, y: 0 }}
          transition={{ duration: 0.5, delay: 1.0 }}
          className="border-t border-slate-200 dark:border-slate-700 pt-12 text-center"
        >
          <div className="max-w-4xl mx-auto space-y-8">
            <div>
              <p className="text-sm text-slate-600 dark:text-slate-400 mb-2">
                This research paper is part of an undergraduate research paper by Gamboa, Hidalgo, Mahandog, Santia for University of Saint La Salle - College of Computing Studies.
              </p>
              <p className="text-sm font-semibold text-slate-700 dark:text-slate-300">
                All Rights Reserved.
              </p>
            </div>
            
            <div className="flex flex-col md:flex-row items-center justify-center gap-8 md:gap-16">
              <motion.div
                initial={{ opacity: 0, scale: 0.8 }}
                animate={{ opacity: 1, scale: 1 }}
                transition={{ duration: 0.5, delay: 1.1 }}
                className="flex flex-col items-center"
              >
                <div className="relative h-24 w-24 md:h-32 md:w-32">
                  <Image
                    src="/usls.png"
                    alt="University of St. La Salle"
                    fill
                    className="object-contain"
                    sizes="128px"
                  />
                </div>
              </motion.div>
              
              <motion.div
                initial={{ opacity: 0, scale: 0.8 }}
                animate={{ opacity: 1, scale: 1 }}
                transition={{ duration: 0.5, delay: 1.2 }}
                className="flex flex-col items-center"
              >
                <div className="relative h-24 w-24 md:h-32 md:w-32">
                  <Image
                    src="/ccs.png"
                    alt="College of Computing Studies"
                    fill
                    className="object-contain"
                    sizes="128px"
                  />
                </div>
              </motion.div>
            </div>
          </div>
        </motion.footer>
      </div>
      <Footer />
    </div>
  );
}<|MERGE_RESOLUTION|>--- conflicted
+++ resolved
@@ -6,13 +6,11 @@
 import Footer from '@/components/Footer';
 import { Card, CardContent, CardHeader, CardTitle } from '@/components/ui/card';
 import Image from 'next/image';
-<<<<<<< HEAD
 import { FileText, Download, Calendar, Users } from 'lucide-react';
 import React, { useState } from 'react';
-=======
+
 import { FileText, Download, Calendar, Users, BookOpen, Target, Eye } from 'lucide-react';
 import React from 'react';
->>>>>>> 2b98198b
 
   
 /*******  3ef966da-43fe-4a54-9a03-4f530f574d3b  *******/
